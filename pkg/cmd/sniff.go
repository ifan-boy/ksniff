package cmd

import (
	"fmt"
	"github.com/mitchellh/go-homedir"
	"github.com/pkg/errors"
	log "github.com/sirupsen/logrus"
	"github.com/spf13/cobra"
	"github.com/spf13/viper"
	"io"
	corev1 "k8s.io/api/core/v1"
	"k8s.io/apimachinery/pkg/apis/meta/v1"
	"k8s.io/cli-runtime/pkg/genericclioptions"
	"k8s.io/client-go/kubernetes"
	"k8s.io/client-go/rest"
	"k8s.io/client-go/tools/clientcmd/api"
	"ksniff/kube"
	"ksniff/utils"
	"os"
	"os/exec"
	"path/filepath"
	"time"

	_ "k8s.io/client-go/plugin/pkg/client/auth/gcp"
	_ "k8s.io/client-go/plugin/pkg/client/auth/oidc"
)

var (
	ksniffExample = "kubectl sniff hello-minikube-7c77b68cff-qbvsd -c hello-minikube"
)

const minimumNumberOfArguments = 1
const tcpdumpBinaryName = "static-tcpdump"
const tcpdumpRemotePath = "/tmp/static-tcpdump"

var tcpdumpLocalBinaryPathLookupList []string

type SniffOptions struct {
	configFlags                    *genericclioptions.ConfigFlags
	resultingContext               *api.Context
<<<<<<< HEAD
	userSpecifiedPodName           string
	podObject                      *corev1.Pod
=======
	userSpecifiedPod               string
	userSpecifiedInterface         string
>>>>>>> b915560e
	userSpecifiedFilter            string
	userSpecifiedContainer         string
	userSpecifiedNamespace         string
	userSpecifiedOutputFile        string
	userSpecifiedLocalTcpdumpPath  string
	userSpecifiedRemoteTcpdumpPath string
	userSpecifiedVerboseMode       bool
	userSpecifiedPrivilegedMode    bool
	clientset                      *kubernetes.Clientset
	restConfig                     *rest.Config
	rawConfig                      api.Config
	genericclioptions.IOStreams
}

func NewSniffOptions(streams genericclioptions.IOStreams) *SniffOptions {
	return &SniffOptions{
		configFlags: genericclioptions.NewConfigFlags(),

		IOStreams: streams,
	}
}

func NewCmdSniff(streams genericclioptions.IOStreams) *cobra.Command {
	o := NewSniffOptions(streams)

	cmd := &cobra.Command{
		Use:          "sniff pod [-n namespace] [-c container] [-f filter] [-o output-file] [-l local-tcpdump-path] [-r remote-tcpdump-path]",
		Short:        "Perform network sniffing on a container running in a kubernetes cluster.",
		Example:      ksniffExample,
		SilenceUsage: true,
		RunE: func(c *cobra.Command, args []string) error {
			if err := o.Complete(c, args); err != nil {
				return err
			}
			if err := o.Validate(); err != nil {
				return err
			}
			if err := o.Run(); err != nil {
				return err
			}

			return nil
		},
	}

	cmd.Flags().StringVarP(&o.userSpecifiedNamespace, "namespace", "n", "default", "namespace (optional)")
	viper.BindEnv("namespace", "KUBECTL_PLUGINS_CURRENT_NAMESPACE")
	viper.BindPFlag("namespace", cmd.Flags().Lookup("namespace"))

	cmd.Flags().StringVarP(&o.userSpecifiedInterface, "interface", "i", "any", "pod interface to packet capture (optional)")
	viper.BindEnv("interface", "KUBECTL_PLUGINS_LOCAL_FLAG_INTERFACE")
	viper.BindPFlag("interface", cmd.Flags().Lookup("interface"))

	cmd.Flags().StringVarP(&o.userSpecifiedContainer, "container", "c", "", "container (optional)")
	viper.BindEnv("container", "KUBECTL_PLUGINS_LOCAL_FLAG_CONTAINER")
	viper.BindPFlag("container", cmd.Flags().Lookup("container"))

	cmd.Flags().StringVarP(&o.userSpecifiedFilter, "filter", "f", "", "tcpdump filter (optional)")
	viper.BindEnv("filter", "KUBECTL_PLUGINS_LOCAL_FLAG_FILTER")
	viper.BindPFlag("filter", cmd.Flags().Lookup("filter"))

	cmd.Flags().StringVarP(&o.userSpecifiedOutputFile, "output-file", "o", "",
		"output file path, tcpdump output will be redirect to this file instead of wireshark (optional)")
	viper.BindEnv("output-file", "KUBECTL_PLUGINS_LOCAL_FLAG_OUTPUT_FILE")
	viper.BindPFlag("output-file", cmd.Flags().Lookup("output-file"))

	cmd.Flags().StringVarP(&o.userSpecifiedLocalTcpdumpPath, "local-tcpdump-path", "l", "",
		"local static tcpdump binary path (optional)")
	viper.BindEnv("local-tcpdump-path", "KUBECTL_PLUGINS_LOCAL_FLAG_LOCAL_TCPDUMP_PATH")
	viper.BindPFlag("local-tcpdump-path", cmd.Flags().Lookup("local-tcpdump-path"))

	cmd.Flags().StringVarP(&o.userSpecifiedRemoteTcpdumpPath, "remote-tcpdump-path", "r", tcpdumpRemotePath,
		"remote static tcpdump binary path (optional)")
	viper.BindEnv("remote-tcpdump-path", "KUBECTL_PLUGINS_LOCAL_FLAG_REMOTE_TCPDUMP_PATH")
	viper.BindPFlag("remote-tcpdump-path", cmd.Flags().Lookup("remote-tcpdump-path"))

	cmd.Flags().BoolVarP(&o.userSpecifiedVerboseMode, "verbose", "v", false,
		"if specified, ksniff output will include debug information (optional)")
	viper.BindEnv("verbose", "KUBECTL_PLUGINS_LOCAL_FLAG_VERBOSE")
	viper.BindPFlag("verbose", cmd.Flags().Lookup("verbose"))

	cmd.Flags().BoolVarP(&o.userSpecifiedVerboseMode, "privileged", "p", false,
		"if specified, ksniff will deploy another pod that execute docker to execute into target pod as root")
	viper.BindEnv("privileged", "KUBECTL_PLUGINS_LOCAL_FLAG_VERBOSE")
	viper.BindPFlag("privileged", cmd.Flags().Lookup("privileged"))

	return cmd
}

func (o *SniffOptions) Complete(cmd *cobra.Command, args []string) error {

	if len(args) < minimumNumberOfArguments {
		cmd.Usage()
		return errors.New("not enough arguments")
	}

	o.userSpecifiedPodName = args[0]
	if o.userSpecifiedPodName == "" {
		return errors.New("pod name is empty")
	}

	o.userSpecifiedNamespace = viper.GetString("namespace")
	o.userSpecifiedContainer = viper.GetString("container")
	o.userSpecifiedInterface = viper.GetString("interface")
	o.userSpecifiedFilter = viper.GetString("filter")
	o.userSpecifiedOutputFile = viper.GetString("output-file")
	o.userSpecifiedLocalTcpdumpPath = viper.GetString("local-tcpdump-path")
	o.userSpecifiedRemoteTcpdumpPath = viper.GetString("remote-tcpdump-path")
	o.userSpecifiedVerboseMode = viper.GetBool("verbose")
	o.userSpecifiedPrivilegedMode = viper.GetBool("privileged")

	var err error

	if o.userSpecifiedVerboseMode {
		log.Info("running in verbose mode")
		log.SetLevel(log.DebugLevel)
	}

	tcpdumpLocalBinaryPathLookupList, err = o.buildTcpdumpBinaryPathLookupList()
	if err != nil {
		return err
	}

	o.rawConfig, err = o.configFlags.ToRawKubeConfigLoader().RawConfig()
	if err != nil {
		return err
	}

	o.restConfig, err = o.configFlags.ToRESTConfig()
	if err != nil {
		return err
	}

	o.restConfig.Timeout = 30 * time.Second

	o.clientset, err = kubernetes.NewForConfig(o.restConfig)
	if err != nil {
		return err
	}

	currentContext, exists := o.rawConfig.Contexts[o.rawConfig.CurrentContext]
	if !exists {
		return errors.New("context doesn't exist")
	}

	o.resultingContext = currentContext.DeepCopy()
	o.resultingContext.Namespace = o.userSpecifiedNamespace

	return nil
}

func (o *SniffOptions) buildTcpdumpBinaryPathLookupList() ([]string, error) {
	userHomeDir, err := homedir.Dir()
	if err != nil {
		return nil, err
	}

	ksniffBinaryPath, err := filepath.EvalSymlinks(os.Args[0])
	if err != nil {
		return nil, err
	}

	ksniffBinaryDir := filepath.Dir(ksniffBinaryPath)
	ksniffBinaryPath = filepath.Join(ksniffBinaryDir, tcpdumpBinaryName)

	kubeKsniffPluginFolder := filepath.Join(userHomeDir, filepath.FromSlash("/.kube/plugin/sniff/"), tcpdumpBinaryName)

	return append([]string{o.userSpecifiedLocalTcpdumpPath, ksniffBinaryPath},
		filepath.Join("/usr/local/bin/", tcpdumpBinaryName), kubeKsniffPluginFolder), nil
}

func (o *SniffOptions) Validate() error {
	if len(o.rawConfig.CurrentContext) == 0 {
		return errors.New("context doesn't exist")
	}

	if o.userSpecifiedNamespace == "" {
		return errors.New("namespace value is empty should be custom or default")
	}

	var err error

	o.userSpecifiedLocalTcpdumpPath, err = findLocalTcpdumpBinaryPath()
	if err != nil {
		return err
	}

	log.Infof("using tcpdump path at: '%s'", o.userSpecifiedLocalTcpdumpPath)

	pod, err := o.clientset.CoreV1().Pods(o.userSpecifiedNamespace).Get(o.userSpecifiedPodName, v1.GetOptions{})
	if err != nil {
		return err
	}

	if pod.Status.Phase == corev1.PodSucceeded || pod.Status.Phase == corev1.PodFailed {
		return errors.Errorf("cannot sniff on a container in a completed pod; current phase is %s", pod.Status.Phase)
	}

	o.podObject = pod
	log.Debugf("pod '%s' status: '%s'", o.userSpecifiedPodName, pod.Status.Phase)

	if len(pod.Spec.Containers) < 1 {
		return errors.New("no containers in specified pod")
	}

	if o.userSpecifiedContainer == "" {
		log.Info("no container specified, taking first container we found in pod.")
		o.userSpecifiedContainer = pod.Spec.Containers[0].Name
		log.Infof("selected container: '%s'", o.userSpecifiedContainer)
	}

	return nil
}

func findLocalTcpdumpBinaryPath() (string, error) {
	log.Debugf("searching for tcpdump binary using lookup list: '%v'", tcpdumpLocalBinaryPathLookupList)

	for _, possibleTcpdumpPath := range tcpdumpLocalBinaryPathLookupList {
		if _, err := os.Stat(possibleTcpdumpPath); err == nil {
			log.Debugf("tcpdump binary found at: '%s'", possibleTcpdumpPath)

			return possibleTcpdumpPath, nil
		}

		log.Debugf("tcpdump binary was not found at: '%s'", possibleTcpdumpPath)
	}

	return "", errors.Errorf("couldn't find static tcpdump binary on any of: '%v'", tcpdumpLocalBinaryPathLookupList)
}

func (o *SniffOptions) CheckIfTcpdumpExistOnPod() (bool, error) {
	stdOut := new(kube.Writer)
	stdErr := new(kube.Writer)

	req := kube.ExecCommandRequest{
		KubeRequest: kube.KubeRequest{
			Clientset:  o.clientset,
			RestConfig: o.restConfig,
			Namespace:  o.userSpecifiedNamespace,
			Pod:        o.userSpecifiedPodName,
			Container:  o.userSpecifiedContainer,
		},
		Command: []string{"/bin/sh", "-c", fmt.Sprintf("ls -alt %s", o.userSpecifiedRemoteTcpdumpPath)},
		StdOut:  stdOut,
		StdErr:  stdErr,
	}

	exitCode, err := kube.PodExecuteCommand(req)
	if err != nil {
		return false, err
	}

	log.Debugf("checked for tcpdump on remote pod: exit-code: '%d', stdout: '%s', stderr: '%s'",
		exitCode, stdOut.Output, stdErr.Output)

	if exitCode != 0 {
		return false, nil
	}

	if stdErr.Output != "" {
		return false, errors.New("failed to check for tcpdump")
	}

	log.Infof("static-tcpdump found: '%s'", stdOut.Output)

	return true, nil
}

func (o *SniffOptions) UploadTcpdumpIfMissing() error {
	log.Infof("checking for static tcpdump binary on: '%s'", o.userSpecifiedRemoteTcpdumpPath)

	isExist, err := o.CheckIfTcpdumpExistOnPod()
	if err != nil {
		return err
	}

	if isExist {
		log.Info("tcpdump was already on remote pod")
		return nil
	}

	log.Infof("couldn't find static tcpdump binary on: '%s', starting to upload", o.userSpecifiedRemoteTcpdumpPath)

	req := kube.UploadFileRequest{
		KubeRequest: kube.KubeRequest{
			Clientset:  o.clientset,
			RestConfig: o.restConfig,
			Namespace:  o.userSpecifiedNamespace,
			Pod:        o.userSpecifiedPodName,
			Container:  o.userSpecifiedContainer,
		},
		Src: o.userSpecifiedLocalTcpdumpPath,
		Dst: o.userSpecifiedRemoteTcpdumpPath,
	}

	exitCode, err := kube.PodUploadFile(req)
	if err != nil || exitCode != 0 {
		return errors.Wrapf(err, "upload file command failed, exitCode: %d", exitCode)
	}

	log.Info("verifying tcpdump uploaded successfully")

	isExist, err = o.CheckIfTcpdumpExistOnPod()
	if err != nil {
		return err
	}

	if !isExist {
		log.Error("failed to upload tcpdump.")
		return errors.New("couldn't locate tcpdump on pod after upload done")
	}

	log.Info("tcpdump uploaded successfully")

	return nil
}

func (o *SniffOptions) ExecuteTcpdumpOnRemotePod(stdOut io.Writer) {

	log.Info("creating pod with access to docker deamon")

	stdErr := new(kube.Writer)

	command := []string{o.userSpecifiedRemoteTcpdumpPath, "-U", "-w", "-", o.userSpecifiedFilter}
	targetPod := o.userSpecifiedPodName

	executeTcpdumpRequest := kube.ExecCommandRequest{
		KubeRequest: kube.KubeRequest{
			Clientset:  o.clientset,
			RestConfig: o.restConfig,
			Namespace:  o.userSpecifiedNamespace,
			Pod:        targetPod,
			Container:  o.userSpecifiedContainer,
		},
<<<<<<< HEAD
		Command: command,
=======
		Command: []string{o.userSpecifiedRemoteTcpdumpPath, "-i", o.userSpecifiedInterface, "-U", "-w", "-", o.userSpecifiedFilter},
>>>>>>> b915560e
		StdErr:  stdErr,
		StdOut:  stdOut,
	}

	exitCode, err := kube.PodExecuteCommand(executeTcpdumpRequest)

	log.WithError(err).Debugf("tcpdump executed, exitCode: '%d', stdErr: '%s'", exitCode, stdErr)
}

func (o *SniffOptions) CreatePrivilegedPod() (string, error) {
	// TODO: verify the remote runtime is docker before continue
	log.Debugf("creating privileged pod on remote node")

	typeMetadata := v1.TypeMeta{
		Kind:       "Pod",
		APIVersion: "v1",
	}

	objectMetdata := v1.ObjectMeta{
		GenerateName: "ksniff-",
		Namespace:    o.userSpecifiedNamespace,
	}

	volumeMounts := []corev1.VolumeMount{{
		Name:      "docker-sock",
		ReadOnly:  true,
		MountPath: "/var/run/docker.sock",
	}}

	privileged := true
	privilegedContainer := corev1.Container{
		Name:  "ksniff-privileged",
		Image: "docker",

		SecurityContext: &corev1.SecurityContext{
			Privileged: &privileged,
		},

		Command:      []string{"sh", "-c", "sleep 10000000"},
		VolumeMounts: volumeMounts,
	}

	hostPathType := corev1.HostPathFile
	volumeSources := corev1.VolumeSource{
		HostPath: &corev1.HostPathVolumeSource{
			Path: "/var/run/docker.sock",
			Type: &hostPathType,
		},
	}

	podSpecs := corev1.PodSpec{
		NodeName:      o.podObject.Spec.NodeName,
		RestartPolicy: corev1.RestartPolicyNever,
		Containers:    []corev1.Container{privilegedContainer},
		Volumes: []corev1.Volume{{
			Name:         "docker-sock",
			VolumeSource: volumeSources,
		},
		},
	}

	pod := corev1.Pod{
		TypeMeta:   typeMetadata,
		ObjectMeta: objectMetdata,
		Spec:       podSpecs,
	}

	createdPod, err := o.clientset.CoreV1().Pods(o.userSpecifiedNamespace).Create(&pod)
	if err != nil {
		return "", err
	}

	log.Infof("created pod: %v", createdPod)

	verifyPodState := func() bool {
		podStatus, err := o.clientset.CoreV1().Pods(o.userSpecifiedNamespace).Get(createdPod.Name, v1.GetOptions{})
		if err != nil {
			return false
		}

		if podStatus.Status.Phase == corev1.PodRunning {
			return true
		}

		return false
	}

	if !utils.RunWhileFalse(verifyPodState, 15*time.Second, 1*time.Second) {
		// TODO: specify container state
		// TODO: more debugging capabilities
		return "", errors.New("failed to create pod whitin time") // TODO: fix message
	}

	return createdPod.Name, nil
}

func (o *SniffOptions) Run() error {
<<<<<<< HEAD
	log.Infof("sniffing on pod: '%s' [namespace: '%s', container: '%s', filter: '%s']",
		o.userSpecifiedPodName, o.userSpecifiedNamespace, o.userSpecifiedContainer, o.userSpecifiedFilter)

	if o.userSpecifiedPrivilegedMode {
		_, err := o.CreatePrivilegedPod()
		if err != nil {
			return err
		}
	}
=======
	log.Infof("sniffing on pod: '%s' [namespace: '%s', container: '%s', filter: '%s', interface: '%s']",
		o.userSpecifiedPod, o.userSpecifiedNamespace, o.userSpecifiedContainer, o.userSpecifiedFilter, o.userSpecifiedInterface)
>>>>>>> b915560e

	err := o.UploadTcpdumpIfMissing()
	if err != nil {
		return err
	}

	if o.userSpecifiedOutputFile != "" {
		log.Infof("output file option specified, storing output in: '%s'", o.userSpecifiedOutputFile)

		fileWriter, err := os.Create(o.userSpecifiedOutputFile)
		if err != nil {
			return err
		}

		o.ExecuteTcpdumpOnRemotePod(fileWriter)

	} else {
		log.Info("spawning wireshark!", o.userSpecifiedOutputFile)

		cmd := exec.Command("wireshark", "-k", "-i", "-")

		stdinWriter, err := cmd.StdinPipe()
		if err != nil {
			return err
		}

		go o.ExecuteTcpdumpOnRemotePod(stdinWriter)

		err = cmd.Run()
		if err != nil {
			return err
		}
	}

	return nil
}<|MERGE_RESOLUTION|>--- conflicted
+++ resolved
@@ -38,13 +38,9 @@
 type SniffOptions struct {
 	configFlags                    *genericclioptions.ConfigFlags
 	resultingContext               *api.Context
-<<<<<<< HEAD
 	userSpecifiedPodName           string
 	podObject                      *corev1.Pod
-=======
-	userSpecifiedPod               string
 	userSpecifiedInterface         string
->>>>>>> b915560e
 	userSpecifiedFilter            string
 	userSpecifiedContainer         string
 	userSpecifiedNamespace         string
@@ -368,6 +364,7 @@
 
 	stdErr := new(kube.Writer)
 
+	// []string{o.userSpecifiedRemoteTcpdumpPath, "-i", o.userSpecifiedInterface, "-U", "-w", "-", o.userSpecifiedFilter},
 	command := []string{o.userSpecifiedRemoteTcpdumpPath, "-U", "-w", "-", o.userSpecifiedFilter}
 	targetPod := o.userSpecifiedPodName
 
@@ -379,11 +376,7 @@
 			Pod:        targetPod,
 			Container:  o.userSpecifiedContainer,
 		},
-<<<<<<< HEAD
 		Command: command,
-=======
-		Command: []string{o.userSpecifiedRemoteTcpdumpPath, "-i", o.userSpecifiedInterface, "-U", "-w", "-", o.userSpecifiedFilter},
->>>>>>> b915560e
 		StdErr:  stdErr,
 		StdOut:  stdOut,
 	}
@@ -481,9 +474,8 @@
 }
 
 func (o *SniffOptions) Run() error {
-<<<<<<< HEAD
-	log.Infof("sniffing on pod: '%s' [namespace: '%s', container: '%s', filter: '%s']",
-		o.userSpecifiedPodName, o.userSpecifiedNamespace, o.userSpecifiedContainer, o.userSpecifiedFilter)
+	log.Infof("sniffing on pod: '%s' [namespace: '%s', container: '%s', filter: '%s', interface: '%s']",
+		o.userSpecifiedPodName, o.userSpecifiedNamespace, o.userSpecifiedContainer, o.userSpecifiedFilter, o.userSpecifiedInterface)
 
 	if o.userSpecifiedPrivilegedMode {
 		_, err := o.CreatePrivilegedPod()
@@ -491,10 +483,6 @@
 			return err
 		}
 	}
-=======
-	log.Infof("sniffing on pod: '%s' [namespace: '%s', container: '%s', filter: '%s', interface: '%s']",
-		o.userSpecifiedPod, o.userSpecifiedNamespace, o.userSpecifiedContainer, o.userSpecifiedFilter, o.userSpecifiedInterface)
->>>>>>> b915560e
 
 	err := o.UploadTcpdumpIfMissing()
 	if err != nil {
